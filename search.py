import argparse
import csv
import json
import numpy as np
import os
import sys
import hashlib
from pathlib import Path
from sklearn.metrics.pairwise import cosine_similarity
class PaperSearcher:
<<<<<<< HEAD
    def __init__(
        self,
        papers_file,
        model_type="openai",
        api_key=None,
        base_url=None,
        data_format=None,
        csv_mapping=None,
        embedding_model=None,
    ):
=======
    def __init__(self, papers_file, model_type="openai", api_key=None, base_url=None,
                 data_format=None, csv_mapping=None):
>>>>>>> 236b9e27
        self.papers_file = papers_file
        self.data_format = (data_format or Path(papers_file).suffix.lower().lstrip('.') or 'json')
        self.csv_mapping = csv_mapping or {}
        self.papers = self._load_papers(papers_file)
<<<<<<< HEAD
=======

>>>>>>> 236b9e27
        self.model_type = model_type
        self.embeddings = None
<<<<<<< HEAD
        if model_type in {"openai", "siliconflow"}:
            from openai import OpenAI
            if model_type == "openai":
                resolved_api_key = api_key or os.getenv('OPENAI_API_KEY')
                resolved_base_url = base_url
                default_model = "text-embedding-3-large"
            else:
                resolved_api_key = api_key or os.getenv('SILICONFLOW_API_KEY')
                resolved_base_url = base_url or "https://api.siliconflow.cn/v1"
                default_model = "BAAI/bge-large-zh-v1.5"
            if not resolved_api_key:
                env_hint = 'OPENAI_API_KEY' if model_type == "openai" else 'SILICONFLOW_API_KEY'
                raise ValueError(
                    f"API key is missing. Pass it with api_key=... or set the {env_hint} environment variable."
                )
            client_kwargs = {'api_key': resolved_api_key}
            if resolved_base_url:
                client_kwargs['base_url'] = resolved_base_url
            self.client = OpenAI(**client_kwargs)
            self.model_name = embedding_model or default_model
        elif model_type == "local":
=======

        if model_type == "openai":
            from openai import OpenAI
            resolved_api_key = api_key or os.getenv('OPENAI_API_KEY')
            if not resolved_api_key:
                raise ValueError(
                    "OpenAI API key is missing. Pass it with api_key=... or set the OPENAI_API_KEY environment variable."
                )
            self.client = OpenAI(
                api_key=resolved_api_key,
                base_url=base_url
            )
            self.model_name = "text-embedding-3-large"
        else:
>>>>>>> 236b9e27
            from sentence_transformers import SentenceTransformer
            local_model_name = embedding_model or 'all-MiniLM-L6-v2'
            self.model = SentenceTransformer(local_model_name)
            self.model_name = local_model_name
        else:
            raise ValueError(f"Unsupported model_type: {model_type}")
        self.cache_file = self._get_cache_file(papers_file, model_type, self.model_name)
        self._load_cache()
<<<<<<< HEAD
=======

>>>>>>> 236b9e27
    # ------------------------------------------------------------------
    # Data loading
    # ------------------------------------------------------------------
    def _load_papers(self, papers_file):
        if self.data_format in ("json", "jsonl"):
            with open(papers_file, 'r', encoding='utf-8') as f:
                if self.data_format == "jsonl":
                    return [json.loads(line) for line in f if line.strip()]
                return json.load(f)
        if self.data_format == "csv":
            return self._load_csv_papers(papers_file)
        raise ValueError(f"Unsupported data format: {self.data_format}")
<<<<<<< HEAD
    def _normalize_key(self, name):
        return ''.join(ch for ch in name.lower() if not ch.isspace())
=======

    def _normalize_key(self, name):
        return ''.join(ch for ch in name.lower() if not ch.isspace())

>>>>>>> 236b9e27
    def _load_csv_papers(self, papers_file):
        default_mapping = {
            'title': [
                'Title', 'Document Title', '文献标题'
            ],
            'abstract': ['Abstract', '摘要'],
            'keywords': [
                'Author Keywords', 'Authors Keywords', '作者关键字',
                'Index Keywords', '索引关键字'
            ],
            'authors': ['Authors', 'Author full names', '作者'],
            'year': ['Year', '年份'],
            'source': ['Source Title', '来源出版物名称'],
            'paper_id': ['EID', '论文编号'],
            'link': ['Link', '链接'],
            'doi': ['DOI']
        }
<<<<<<< HEAD
=======

>>>>>>> 236b9e27
        mapping = {}
        for key, defaults in default_mapping.items():
            overrides = self.csv_mapping.get(key)
            if overrides is None:
                mapping[key] = defaults
            elif isinstance(overrides, str):
                mapping[key] = [overrides]
            else:
                mapping[key] = list(overrides)
            # ensure defaults are also present in case-insensitive manner
            for value in defaults:
                if value not in mapping[key]:
                    mapping[key].append(value)
<<<<<<< HEAD
=======

>>>>>>> 236b9e27
        papers = []
        with open(papers_file, 'r', encoding='utf-8-sig') as f:
            reader = csv.DictReader(f)
            for row in reader:
                normalized_row = {
                    self._normalize_key(key): (value.strip() if isinstance(value, str) else value)
                    for key, value in row.items()
                }
<<<<<<< HEAD
                paper = {}
=======

                paper = {}

>>>>>>> 236b9e27
                title = self._extract_csv_value(normalized_row, mapping['title'])
                if not title:
                    # Skip rows without a title since the downstream pipeline expects one
                    continue
                paper['title'] = title
<<<<<<< HEAD
                abstract = self._extract_csv_value(normalized_row, mapping['abstract'])
                if abstract:
                    paper['abstract'] = abstract
                authors = self._extract_csv_list(normalized_row, mapping['authors'])
                if authors:
                    paper['authors'] = authors
                year = self._extract_csv_value(normalized_row, mapping['year'])
                if year:
                    paper['year'] = year
                source = self._extract_csv_value(normalized_row, mapping['source'])
                if source:
                    paper['source'] = source
                paper_id = self._extract_csv_value(normalized_row, mapping['paper_id'])
                if paper_id:
                    paper['number'] = paper_id
                link = self._extract_csv_value(normalized_row, mapping['link'])
                if link:
                    paper['forum_url'] = link
                doi = self._extract_csv_value(normalized_row, mapping['doi'])
                if doi:
                    paper['doi'] = doi
                keywords = self._extract_csv_list(normalized_row, mapping['keywords'])
                if keywords:
                    paper['keywords'] = keywords
                paper['raw_row'] = row
                papers.append(paper)
        if not papers:
            raise ValueError("No papers were loaded from the CSV file. Check the mapping or encoding.")
        return papers
=======

                abstract = self._extract_csv_value(normalized_row, mapping['abstract'])
                if abstract:
                    paper['abstract'] = abstract

                authors = self._extract_csv_list(normalized_row, mapping['authors'])
                if authors:
                    paper['authors'] = authors

                year = self._extract_csv_value(normalized_row, mapping['year'])
                if year:
                    paper['year'] = year

                source = self._extract_csv_value(normalized_row, mapping['source'])
                if source:
                    paper['source'] = source

                paper_id = self._extract_csv_value(normalized_row, mapping['paper_id'])
                if paper_id:
                    paper['number'] = paper_id

                link = self._extract_csv_value(normalized_row, mapping['link'])
                if link:
                    paper['forum_url'] = link

                doi = self._extract_csv_value(normalized_row, mapping['doi'])
                if doi:
                    paper['doi'] = doi

                keywords = self._extract_csv_list(normalized_row, mapping['keywords'])
                if keywords:
                    paper['keywords'] = keywords

                paper['raw_row'] = row

                papers.append(paper)

        if not papers:
            raise ValueError("No papers were loaded from the CSV file. Check the mapping or encoding.")

        return papers

>>>>>>> 236b9e27
    def _extract_csv_value(self, normalized_row, candidates):
        for candidate in candidates:
            key = self._normalize_key(candidate)
            if key in normalized_row:
                value = normalized_row[key]
                if isinstance(value, str):
                    value = value.strip()
                if value:
                    return value
        return ""
<<<<<<< HEAD
=======

>>>>>>> 236b9e27
    def _extract_csv_list(self, normalized_row, candidates):
        raw_values = []
        for candidate in candidates:
            key = self._normalize_key(candidate)
            if key in normalized_row and normalized_row[key]:
                raw_values.append(normalized_row[key])
<<<<<<< HEAD
=======

>>>>>>> 236b9e27
        items = []
        for value in raw_values:
            if not value:
                continue
            if isinstance(value, str):
                parts = [value]
                for sep in [';', '|', ',', '\u3001', '\uff1b']:
                    if sep in value:
                        parts = value.split(sep)
                        break
                items.extend(part.strip() for part in parts if part.strip())
            elif isinstance(value, list):
                items.extend(str(item).strip() for item in value if str(item).strip())
            else:
                items.append(str(value).strip())
<<<<<<< HEAD
=======

>>>>>>> 236b9e27
        # Preserve order while removing duplicates
        seen = set()
        unique_items = []
        for item in items:
            if item not in seen:
                seen.add(item)
                unique_items.append(item)
        return unique_items
<<<<<<< HEAD
    def _get_cache_file(self, papers_file, model_type, model_name):
=======

    def _get_cache_file(self, papers_file, model_type):
>>>>>>> 236b9e27
        base_name = Path(papers_file).stem
        file_hash = hashlib.md5(papers_file.encode()).hexdigest()[:8]
        safe_model = ''.join(ch if ch.isalnum() or ch in {'-', '_'} else '_' for ch in model_name)
        cache_name = f"cache_{base_name}_{file_hash}_{model_type}_{safe_model}.npy"
        return str(Path(papers_file).parent / cache_name)
    
    def _load_cache(self):
        if os.path.exists(self.cache_file):
            try:
                self.embeddings = np.load(self.cache_file)
                if len(self.embeddings) == len(self.papers):
                    print(f"Loaded cache: {self.embeddings.shape}")
                    return True
                self.embeddings = None
            except:
                self.embeddings = None
        return False
    
    def _save_cache(self):
        np.save(self.cache_file, self.embeddings)
        print(f"Saved cache: {self.cache_file}")
    
    def _create_text(self, paper):
        parts = []
        if paper.get('title'):
            parts.append(f"Title: {paper['title']}")
        if paper.get('authors'):
            authors = ', '.join(paper['authors']) if isinstance(paper['authors'], list) else paper['authors']
            parts.append(f"Authors: {authors}")
        if paper.get('year'):
            parts.append(f"Year: {paper['year']}")
        if paper.get('source'):
            parts.append(f"Source: {paper['source']}")
        if paper.get('abstract'):
            parts.append(f"Abstract: {paper['abstract']}")
        if paper.get('keywords'):
            kw = ', '.join(paper['keywords']) if isinstance(paper['keywords'], list) else paper['keywords']
            parts.append(f"Keywords: {kw}")
        return ' '.join(parts)
    
    def _embed_openai(self, texts):
        if isinstance(texts, str):
            texts = [texts]
        
        embeddings = []
        batch_size = 100
        
        for i in range(0, len(texts), batch_size):
            batch = texts[i:i + batch_size]
            response = self.client.embeddings.create(input=batch, model=self.model_name)
            embeddings.extend([item.embedding for item in response.data])
        
        return np.array(embeddings)
    
    def _embed_local(self, texts):
        if isinstance(texts, str):
            texts = [texts]
        return self.model.encode(texts, show_progress_bar=len(texts) > 100)
    
    def compute_embeddings(self, force=False):
        if self.embeddings is not None and not force:
            print("Using cached embeddings")
            return self.embeddings
        
        print(f"Computing embeddings ({self.model_name})...")
        texts = [self._create_text(p) for p in self.papers]
        
        if self.model_type in {"openai", "siliconflow"}:
            self.embeddings = self._embed_openai(texts)
        else:
            self.embeddings = self._embed_local(texts)
        
        print(f"Computed: {self.embeddings.shape}")
        self._save_cache()
        return self.embeddings
    
    def search(self, examples=None, query=None, top_k=100):
        if self.embeddings is None:
            self.compute_embeddings()
        
        if examples:
            texts = []
            for ex in examples:
                text = f"Title: {ex['title']}"
                if ex.get('abstract'):
                    text += f" Abstract: {ex['abstract']}"
                texts.append(text)
            
            if self.model_type in {"openai", "siliconflow"}:
                embs = self._embed_openai(texts)
            else:
                embs = self._embed_local(texts)

            query_emb = np.mean(embs, axis=0).reshape(1, -1)

        elif query:
            if self.model_type in {"openai", "siliconflow"}:
                query_emb = self._embed_openai(query).reshape(1, -1)
            else:
                query_emb = self._embed_local(query).reshape(1, -1)
        else:
            raise ValueError("Provide either examples or query")
        
        similarities = cosine_similarity(query_emb, self.embeddings)[0]
        top_indices = np.argsort(similarities)[::-1][:top_k]
        
        return [{
            'paper': self.papers[idx],
            'similarity': float(similarities[idx])
        } for idx in top_indices]
    
    def display(self, results, n=10):
        print(f"\n{'='*80}")
        print(f"Top {len(results)} Results (showing {min(n, len(results))})")
        print(f"{'='*80}\n")
<<<<<<< HEAD
        for i, result in enumerate(results[:n], 1):
            paper = result['paper']
            sim = result['similarity']
=======

        for i, result in enumerate(results[:n], 1):
            paper = result['paper']
            sim = result['similarity']

>>>>>>> 236b9e27
            print(f"{i}. [{sim:.4f}] {paper['title']}")
            number = paper.get('number') or paper.get('paper_id') or paper.get('eid') or 'N/A'
            area = paper.get('primary_area') or paper.get('source') or paper.get('journal') or 'N/A'
            link = paper.get('forum_url') or paper.get('link') or paper.get('url') or paper.get('doi') or 'N/A'
            print(f"   #{number} | {area}")
            print(f"   {link}\n")
    
    def save(self, results, output_file):
        with open(output_file, 'w', encoding='utf-8') as f:
            json.dump({
                'model': self.model_name,
                'total': len(results),
                'results': results
            }, f, ensure_ascii=False, indent=2)
        print(f"Saved to {output_file}")
<<<<<<< HEAD
=======


>>>>>>> 236b9e27
def _parse_args(argv=None):
    parser = argparse.ArgumentParser(
        description="Search similar research papers without writing code.",
        formatter_class=argparse.ArgumentDefaultsHelpFormatter
    )
    parser.add_argument(
        "data",
        help="Path to your paper dataset (.json, .jsonl, or .csv such as a Scopus export)."
    )
    parser.add_argument(
        "--format",
        choices=["json", "jsonl", "csv"],
        help="Format of the input data. Detected automatically from the file extension when omitted."
    )
    parser.add_argument(
        "--model",
<<<<<<< HEAD
        choices=["local", "openai", "siliconflow"],
        help="Embedding provider to use. The local option runs fully offline.",
    )
    parser.add_argument(
        "--api-key",
        help="API key for OpenAI or SiliconFlow (defaults to OPENAI_API_KEY / SILICONFLOW_API_KEY env vars).",
    )
    parser.add_argument(
        "--base-url",
        help="Optional custom OpenAI-compatible API base URL (defaults to SiliconFlow when using that provider)."
    )
    parser.add_argument(
        "--embedding-model",
        help="Custom embedding model identifier (for example text-embedding-3-large or BAAI/bge-large-zh-v1.5).",
=======
        choices=["local", "openai"],
        default="local",
        help="Embedding model to use. The local option runs fully offline."
    )
    parser.add_argument(
        "--api-key",
        help="OpenAI API key. You can also set the OPENAI_API_KEY environment variable."
    )
    parser.add_argument(
        "--base-url",
        help="Optional custom OpenAI-compatible API base URL."
>>>>>>> 236b9e27
    )
    parser.add_argument(
        "--query",
        help="Text description of the papers you are looking for. If omitted, you will be prompted interactively."
    )
    parser.add_argument(
        "--top-k",
        type=int,
        default=10,
        help="How many similar papers to retrieve."
    )
    parser.add_argument(
        "--show",
        type=int,
        help="How many results to show in the terminal. Defaults to the same number as --top-k."
    )
    parser.add_argument(
        "--save",
        help="Optional path to save the full results as JSON."
    )
    parser.add_argument(
        "--force",
        action="store_true",
        help="Recompute embeddings even if a cache file already exists."
    )
    return parser.parse_args(argv)


def _prompt_query():
    print("\nWhat kind of papers would you like to find?")
    print("Type a few keywords or a short description, then press Enter.")
    while True:
        query = input("> ").strip()
        if query:
            return query
        print("Please enter at least a few words describing the papers you need.")


<<<<<<< HEAD
def _prompt_model():
    print("\nChoose an embedding provider:")
    print("1) Local (free, runs on your computer)")
    print("2) OpenAI (requires an OpenAI API key)")
    print("3) SiliconFlow (requires a SiliconFlow API key)")

    mapping = {"1": "local", "2": "openai", "3": "siliconflow"}
    while True:
        choice = input("Select 1, 2, or 3 [1]: ").strip()
        if not choice:
            return "local"
        if choice in mapping:
            return mapping[choice]
        print("Please type 1, 2, or 3.")


def main(argv=None):
    args = _parse_args(argv)

    if args.model is None:
        args.model = _prompt_model()

    if args.model == "siliconflow" and not args.base_url:
        args.base_url = "https://api.siliconflow.cn/v1"

=======
def main(argv=None):
    args = _parse_args(argv)

>>>>>>> 236b9e27
    try:
        searcher = PaperSearcher(
            args.data,
            model_type=args.model,
            api_key=args.api_key,
            base_url=args.base_url,
<<<<<<< HEAD
            data_format=args.format,
            embedding_model=args.embedding_model,
=======
            data_format=args.format
>>>>>>> 236b9e27
        )
    except Exception as exc:
        print(f"Error: {exc}")
        return 1
<<<<<<< HEAD
=======

>>>>>>> 236b9e27
    try:
        searcher.compute_embeddings(force=args.force)
    except Exception as exc:
        print(f"Failed to compute embeddings: {exc}")
        return 1
<<<<<<< HEAD
    query = args.query.strip() if args.query else _prompt_query()
=======

    query = args.query.strip() if args.query else _prompt_query()

>>>>>>> 236b9e27
    try:
        results = searcher.search(query=query, top_k=args.top_k)
    except Exception as exc:
        print(f"Search failed: {exc}")
        return 1
<<<<<<< HEAD
    display_n = args.show if args.show is not None else min(args.top_k, 10)
    searcher.display(results, n=display_n)
=======

    display_n = args.show if args.show is not None else min(args.top_k, 10)
    searcher.display(results, n=display_n)

>>>>>>> 236b9e27
    if args.save:
        try:
            searcher.save(results, args.save)
        except Exception as exc:
            print(f"Could not save results: {exc}")
            return 1
<<<<<<< HEAD
=======

>>>>>>> 236b9e27
    print("Done! You can rerun this command with a different --query to explore new topics.")
    return 0


if __name__ == "__main__":
<<<<<<< HEAD
    sys.exit(main())
=======
    sys.exit(main())
>>>>>>> 236b9e27
<|MERGE_RESOLUTION|>--- conflicted
+++ resolved
@@ -8,7 +8,6 @@
 from pathlib import Path
 from sklearn.metrics.pairwise import cosine_similarity
 class PaperSearcher:
-<<<<<<< HEAD
     def __init__(
         self,
         papers_file,
@@ -19,21 +18,15 @@
         csv_mapping=None,
         embedding_model=None,
     ):
-=======
     def __init__(self, papers_file, model_type="openai", api_key=None, base_url=None,
                  data_format=None, csv_mapping=None):
->>>>>>> 236b9e27
         self.papers_file = papers_file
         self.data_format = (data_format or Path(papers_file).suffix.lower().lstrip('.') or 'json')
         self.csv_mapping = csv_mapping or {}
         self.papers = self._load_papers(papers_file)
-<<<<<<< HEAD
-=======
-
->>>>>>> 236b9e27
+
         self.model_type = model_type
         self.embeddings = None
-<<<<<<< HEAD
         if model_type in {"openai", "siliconflow"}:
             from openai import OpenAI
             if model_type == "openai":
@@ -55,7 +48,6 @@
             self.client = OpenAI(**client_kwargs)
             self.model_name = embedding_model or default_model
         elif model_type == "local":
-=======
 
         if model_type == "openai":
             from openai import OpenAI
@@ -70,7 +62,6 @@
             )
             self.model_name = "text-embedding-3-large"
         else:
->>>>>>> 236b9e27
             from sentence_transformers import SentenceTransformer
             local_model_name = embedding_model or 'all-MiniLM-L6-v2'
             self.model = SentenceTransformer(local_model_name)
@@ -79,10 +70,7 @@
             raise ValueError(f"Unsupported model_type: {model_type}")
         self.cache_file = self._get_cache_file(papers_file, model_type, self.model_name)
         self._load_cache()
-<<<<<<< HEAD
-=======
-
->>>>>>> 236b9e27
+
     # ------------------------------------------------------------------
     # Data loading
     # ------------------------------------------------------------------
@@ -95,15 +83,12 @@
         if self.data_format == "csv":
             return self._load_csv_papers(papers_file)
         raise ValueError(f"Unsupported data format: {self.data_format}")
-<<<<<<< HEAD
     def _normalize_key(self, name):
         return ''.join(ch for ch in name.lower() if not ch.isspace())
-=======
 
     def _normalize_key(self, name):
         return ''.join(ch for ch in name.lower() if not ch.isspace())
 
->>>>>>> 236b9e27
     def _load_csv_papers(self, papers_file):
         default_mapping = {
             'title': [
@@ -121,10 +106,7 @@
             'link': ['Link', '链接'],
             'doi': ['DOI']
         }
-<<<<<<< HEAD
-=======
-
->>>>>>> 236b9e27
+
         mapping = {}
         for key, defaults in default_mapping.items():
             overrides = self.csv_mapping.get(key)
@@ -138,10 +120,7 @@
             for value in defaults:
                 if value not in mapping[key]:
                     mapping[key].append(value)
-<<<<<<< HEAD
-=======
-
->>>>>>> 236b9e27
+
         papers = []
         with open(papers_file, 'r', encoding='utf-8-sig') as f:
             reader = csv.DictReader(f)
@@ -150,19 +129,15 @@
                     self._normalize_key(key): (value.strip() if isinstance(value, str) else value)
                     for key, value in row.items()
                 }
-<<<<<<< HEAD
                 paper = {}
-=======
 
                 paper = {}
 
->>>>>>> 236b9e27
                 title = self._extract_csv_value(normalized_row, mapping['title'])
                 if not title:
                     # Skip rows without a title since the downstream pipeline expects one
                     continue
                 paper['title'] = title
-<<<<<<< HEAD
                 abstract = self._extract_csv_value(normalized_row, mapping['abstract'])
                 if abstract:
                     paper['abstract'] = abstract
@@ -192,7 +167,6 @@
         if not papers:
             raise ValueError("No papers were loaded from the CSV file. Check the mapping or encoding.")
         return papers
-=======
 
                 abstract = self._extract_csv_value(normalized_row, mapping['abstract'])
                 if abstract:
@@ -235,7 +209,6 @@
 
         return papers
 
->>>>>>> 236b9e27
     def _extract_csv_value(self, normalized_row, candidates):
         for candidate in candidates:
             key = self._normalize_key(candidate)
@@ -246,20 +219,14 @@
                 if value:
                     return value
         return ""
-<<<<<<< HEAD
-=======
-
->>>>>>> 236b9e27
+
     def _extract_csv_list(self, normalized_row, candidates):
         raw_values = []
         for candidate in candidates:
             key = self._normalize_key(candidate)
             if key in normalized_row and normalized_row[key]:
                 raw_values.append(normalized_row[key])
-<<<<<<< HEAD
-=======
-
->>>>>>> 236b9e27
+
         items = []
         for value in raw_values:
             if not value:
@@ -275,10 +242,7 @@
                 items.extend(str(item).strip() for item in value if str(item).strip())
             else:
                 items.append(str(value).strip())
-<<<<<<< HEAD
-=======
-
->>>>>>> 236b9e27
+
         # Preserve order while removing duplicates
         seen = set()
         unique_items = []
@@ -287,12 +251,9 @@
                 seen.add(item)
                 unique_items.append(item)
         return unique_items
-<<<<<<< HEAD
     def _get_cache_file(self, papers_file, model_type, model_name):
-=======
 
     def _get_cache_file(self, papers_file, model_type):
->>>>>>> 236b9e27
         base_name = Path(papers_file).stem
         file_hash = hashlib.md5(papers_file.encode()).hexdigest()[:8]
         safe_model = ''.join(ch if ch.isalnum() or ch in {'-', '_'} else '_' for ch in model_name)
@@ -408,17 +369,14 @@
         print(f"\n{'='*80}")
         print(f"Top {len(results)} Results (showing {min(n, len(results))})")
         print(f"{'='*80}\n")
-<<<<<<< HEAD
         for i, result in enumerate(results[:n], 1):
             paper = result['paper']
             sim = result['similarity']
-=======
 
         for i, result in enumerate(results[:n], 1):
             paper = result['paper']
             sim = result['similarity']
 
->>>>>>> 236b9e27
             print(f"{i}. [{sim:.4f}] {paper['title']}")
             number = paper.get('number') or paper.get('paper_id') or paper.get('eid') or 'N/A'
             area = paper.get('primary_area') or paper.get('source') or paper.get('journal') or 'N/A'
@@ -434,11 +392,6 @@
                 'results': results
             }, f, ensure_ascii=False, indent=2)
         print(f"Saved to {output_file}")
-<<<<<<< HEAD
-=======
-
-
->>>>>>> 236b9e27
 def _parse_args(argv=None):
     parser = argparse.ArgumentParser(
         description="Search similar research papers without writing code.",
@@ -455,7 +408,6 @@
     )
     parser.add_argument(
         "--model",
-<<<<<<< HEAD
         choices=["local", "openai", "siliconflow"],
         help="Embedding provider to use. The local option runs fully offline.",
     )
@@ -470,19 +422,6 @@
     parser.add_argument(
         "--embedding-model",
         help="Custom embedding model identifier (for example text-embedding-3-large or BAAI/bge-large-zh-v1.5).",
-=======
-        choices=["local", "openai"],
-        default="local",
-        help="Embedding model to use. The local option runs fully offline."
-    )
-    parser.add_argument(
-        "--api-key",
-        help="OpenAI API key. You can also set the OPENAI_API_KEY environment variable."
-    )
-    parser.add_argument(
-        "--base-url",
-        help="Optional custom OpenAI-compatible API base URL."
->>>>>>> 236b9e27
     )
     parser.add_argument(
         "--query",
@@ -521,7 +460,6 @@
         print("Please enter at least a few words describing the papers you need.")
 
 
-<<<<<<< HEAD
 def _prompt_model():
     print("\nChoose an embedding provider:")
     print("1) Local (free, runs on your computer)")
@@ -547,74 +485,151 @@
     if args.model == "siliconflow" and not args.base_url:
         args.base_url = "https://api.siliconflow.cn/v1"
 
-=======
-def main(argv=None):
-    args = _parse_args(argv)
-
->>>>>>> 236b9e27
     try:
         searcher = PaperSearcher(
             args.data,
             model_type=args.model,
             api_key=args.api_key,
             base_url=args.base_url,
-<<<<<<< HEAD
             data_format=args.format,
             embedding_model=args.embedding_model,
-=======
-            data_format=args.format
->>>>>>> 236b9e27
         )
     except Exception as exc:
         print(f"Error: {exc}")
         return 1
-<<<<<<< HEAD
-=======
-
->>>>>>> 236b9e27
     try:
         searcher.compute_embeddings(force=args.force)
     except Exception as exc:
         print(f"Failed to compute embeddings: {exc}")
         return 1
-<<<<<<< HEAD
     query = args.query.strip() if args.query else _prompt_query()
-=======
-
-    query = args.query.strip() if args.query else _prompt_query()
-
->>>>>>> 236b9e27
     try:
         results = searcher.search(query=query, top_k=args.top_k)
     except Exception as exc:
         print(f"Search failed: {exc}")
         return 1
-<<<<<<< HEAD
     display_n = args.show if args.show is not None else min(args.top_k, 10)
     searcher.display(results, n=display_n)
-=======
-
-    display_n = args.show if args.show is not None else min(args.top_k, 10)
-    searcher.display(results, n=display_n)
-
->>>>>>> 236b9e27
     if args.save:
         try:
             searcher.save(results, args.save)
         except Exception as exc:
             print(f"Could not save results: {exc}")
             return 1
-<<<<<<< HEAD
-=======
-
->>>>>>> 236b9e27
     print("Done! You can rerun this command with a different --query to explore new topics.")
     return 0
 
 
 if __name__ == "__main__":
-<<<<<<< HEAD
     sys.exit(main())
-=======
+
+def _parse_args(argv=None):
+    parser = argparse.ArgumentParser(
+        description="Search similar research papers without writing code.",
+        formatter_class=argparse.ArgumentDefaultsHelpFormatter
+    )
+    parser.add_argument(
+        "data",
+        help="Path to your paper dataset (.json, .jsonl, or .csv such as a Scopus export)."
+    )
+    parser.add_argument(
+        "--format",
+        choices=["json", "jsonl", "csv"],
+        help="Format of the input data. Detected automatically from the file extension when omitted."
+    )
+    parser.add_argument(
+        "--model",
+        choices=["local", "openai"],
+        default="local",
+        help="Embedding model to use. The local option runs fully offline."
+    )
+    parser.add_argument(
+        "--api-key",
+        help="OpenAI API key. You can also set the OPENAI_API_KEY environment variable."
+    )
+    parser.add_argument(
+        "--base-url",
+        help="Optional custom OpenAI-compatible API base URL."
+    )
+    parser.add_argument(
+        "--query",
+        help="Text description of the papers you are looking for. If omitted, you will be prompted interactively."
+    )
+    parser.add_argument(
+        "--top-k",
+        type=int,
+        default=10,
+        help="How many similar papers to retrieve."
+    )
+    parser.add_argument(
+        "--show",
+        type=int,
+        help="How many results to show in the terminal. Defaults to the same number as --top-k."
+    )
+    parser.add_argument(
+        "--save",
+        help="Optional path to save the full results as JSON."
+    )
+    parser.add_argument(
+        "--force",
+        action="store_true",
+        help="Recompute embeddings even if a cache file already exists."
+    )
+    return parser.parse_args(argv)
+
+
+def _prompt_query():
+    print("\nWhat kind of papers would you like to find?")
+    print("Type a few keywords or a short description, then press Enter.")
+    while True:
+        query = input("> ").strip()
+        if query:
+            return query
+        print("Please enter at least a few words describing the papers you need.")
+
+
+def main(argv=None):
+    args = _parse_args(argv)
+
+    try:
+        searcher = PaperSearcher(
+            args.data,
+            model_type=args.model,
+            api_key=args.api_key,
+            base_url=args.base_url,
+            data_format=args.format
+        )
+    except Exception as exc:
+        print(f"Error: {exc}")
+        return 1
+
+    try:
+        searcher.compute_embeddings(force=args.force)
+    except Exception as exc:
+        print(f"Failed to compute embeddings: {exc}")
+        return 1
+
+    query = args.query.strip() if args.query else _prompt_query()
+
+    try:
+        results = searcher.search(query=query, top_k=args.top_k)
+    except Exception as exc:
+        print(f"Search failed: {exc}")
+        return 1
+
+    display_n = args.show if args.show is not None else min(args.top_k, 10)
+    searcher.display(results, n=display_n)
+
+    if args.save:
+        try:
+            searcher.save(results, args.save)
+        except Exception as exc:
+            print(f"Could not save results: {exc}")
+            return 1
+
+    print("Done! You can rerun this command with a different --query to explore new topics.")
+    return 0
+
+
+if __name__ == "__main__":
     sys.exit(main())
->>>>>>> 236b9e27
